<!--
doc/src/sgml/ref/alter_table.sgml
PostgreSQL documentation
-->

<refentry id="SQL-ALTERTABLE">
 <refmeta>
  <refentrytitle>ALTER TABLE</refentrytitle>
  <manvolnum>7</manvolnum>
  <refmiscinfo>SQL - Language Statements</refmiscinfo>
 </refmeta>

 <refnamediv>
  <refname>ALTER TABLE</refname>
  <refpurpose>change the definition of a table</refpurpose>
 </refnamediv>

 <indexterm zone="sql-altertable">
  <primary>ALTER TABLE</primary>
 </indexterm>

 <refsynopsisdiv>
<synopsis>
ALTER TABLE [ IF EXISTS ] [ ONLY ] <replaceable class="PARAMETER">name</replaceable> [ * ]
    <replaceable class="PARAMETER">action</replaceable> [, ... ]
ALTER TABLE [ IF EXISTS ] [ ONLY ] <replaceable class="PARAMETER">name</replaceable> [ * ]
    RENAME [ COLUMN ] <replaceable class="PARAMETER">column_name</replaceable> TO <replaceable class="PARAMETER">new_column_name</replaceable>
ALTER TABLE [ IF EXISTS ] [ ONLY ] <replaceable class="PARAMETER">name</replaceable> [ * ]
    RENAME CONSTRAINT <replaceable class="PARAMETER">constraint_name</replaceable> TO <replaceable class="PARAMETER">new_constraint_name</replaceable>
ALTER TABLE [ IF EXISTS ] <replaceable class="PARAMETER">name</replaceable>
    RENAME TO <replaceable class="PARAMETER">new_name</replaceable>
ALTER TABLE [ IF EXISTS ] <replaceable class="PARAMETER">name</replaceable>
    SET SCHEMA <replaceable class="PARAMETER">new_schema</replaceable>

<phrase>where <replaceable class="PARAMETER">action</replaceable> is one of:</phrase>

    ADD [ COLUMN ] <replaceable class="PARAMETER">column_name</replaceable> <replaceable class="PARAMETER">data_type</replaceable> [ COLLATE <replaceable class="PARAMETER">collation</replaceable> ] [ <replaceable class="PARAMETER">column_constraint</replaceable> [ ... ] ]
    DROP [ COLUMN ] [ IF EXISTS ] <replaceable class="PARAMETER">column_name</replaceable> [ RESTRICT | CASCADE ]
    ALTER [ COLUMN ] <replaceable class="PARAMETER">column_name</replaceable> [ SET DATA ] TYPE <replaceable class="PARAMETER">data_type</replaceable> [ COLLATE <replaceable class="PARAMETER">collation</replaceable> ] [ USING <replaceable class="PARAMETER">expression</replaceable> ]
    ALTER [ COLUMN ] <replaceable class="PARAMETER">column_name</replaceable> SET DEFAULT <replaceable class="PARAMETER">expression</replaceable>
    ALTER [ COLUMN ] <replaceable class="PARAMETER">column_name</replaceable> DROP DEFAULT
    ALTER [ COLUMN ] <replaceable class="PARAMETER">column_name</replaceable> { SET | DROP } NOT NULL
    ALTER [ COLUMN ] <replaceable class="PARAMETER">column_name</replaceable> SET STATISTICS <replaceable class="PARAMETER">integer</replaceable>
    ALTER [ COLUMN ] <replaceable class="PARAMETER">column_name</replaceable> SET ( <replaceable class="PARAMETER">attribute_option</replaceable> = <replaceable class="PARAMETER">value</replaceable> [, ... ] )
    ALTER [ COLUMN ] <replaceable class="PARAMETER">column_name</replaceable> RESET ( <replaceable class="PARAMETER">attribute_option</replaceable> [, ... ] )
    ALTER [ COLUMN ] <replaceable class="PARAMETER">column_name</replaceable> SET STORAGE { PLAIN | EXTERNAL | EXTENDED | MAIN }
    ADD <replaceable class="PARAMETER">table_constraint</replaceable> [ NOT VALID ]
    ADD <replaceable class="PARAMETER">table_constraint_using_index</replaceable>
    ALTER CONSTRAINT <replaceable class="PARAMETER">constraint_name</replaceable> [ DEFERRABLE | NOT DEFERRABLE ] [ INITIALLY DEFERRED | INITIALLY IMMEDIATE ]
    VALIDATE CONSTRAINT <replaceable class="PARAMETER">constraint_name</replaceable>
    DROP CONSTRAINT [ IF EXISTS ]  <replaceable class="PARAMETER">constraint_name</replaceable> [ RESTRICT | CASCADE ]
    DISABLE TRIGGER [ <replaceable class="PARAMETER">trigger_name</replaceable> | ALL | USER ]
    ENABLE TRIGGER [ <replaceable class="PARAMETER">trigger_name</replaceable> | ALL | USER ]
    ENABLE REPLICA TRIGGER <replaceable class="PARAMETER">trigger_name</replaceable>
    ENABLE ALWAYS TRIGGER <replaceable class="PARAMETER">trigger_name</replaceable>
    DISABLE RULE <replaceable class="PARAMETER">rewrite_rule_name</replaceable>
    ENABLE RULE <replaceable class="PARAMETER">rewrite_rule_name</replaceable>
    ENABLE REPLICA RULE <replaceable class="PARAMETER">rewrite_rule_name</replaceable>
    ENABLE ALWAYS RULE <replaceable class="PARAMETER">rewrite_rule_name</replaceable>
    CLUSTER ON <replaceable class="PARAMETER">index_name</replaceable>
    SET WITHOUT CLUSTER
    SET WITH OIDS
    SET WITHOUT OIDS
    SET ( <replaceable class="PARAMETER">storage_parameter</replaceable> = <replaceable class="PARAMETER">value</replaceable> [, ... ] )
    RESET ( <replaceable class="PARAMETER">storage_parameter</replaceable> [, ... ] )
    INHERIT <replaceable class="PARAMETER">parent_table</replaceable>
    NO INHERIT <replaceable class="PARAMETER">parent_table</replaceable>
    OF <replaceable class="PARAMETER">type_name</replaceable>
    NOT OF
    OWNER TO <replaceable class="PARAMETER">new_owner</replaceable>
    SET TABLESPACE <replaceable class="PARAMETER">new_tablespace</replaceable>
<<<<<<< HEAD
    SET ROW SECURITY FOR <replaceable class="PARAMETER">rowsec_command</replaceable> TO (<replaceable class="PARAMETER">condition</replaceable>)
    RESET ROW SECURITY FOR <replaceable class="PARAMETER">rowsec_command</replaceable>
=======
    REPLICA IDENTITY {DEFAULT | USING INDEX <replaceable class="PARAMETER">index_name</replaceable> | FULL | NOTHING}
>>>>>>> dfd5151c

<phrase>and <replaceable class="PARAMETER">table_constraint_using_index</replaceable> is:</phrase>

    [ CONSTRAINT <replaceable class="PARAMETER">constraint_name</replaceable> ]
    { UNIQUE | PRIMARY KEY } USING INDEX <replaceable class="PARAMETER">index_name</replaceable>
    [ DEFERRABLE | NOT DEFERRABLE ] [ INITIALLY DEFERRED | INITIALLY IMMEDIATE ]
<phrase>and <replaceable class="PARAMETER">rowsec_command</replaceable> is:</phrase>
    { ALL | SELECT | INSERT | UPDATE | DELETE }
</synopsis>
 </refsynopsisdiv>

 <refsect1>
  <title>Description</title>

  <para>
   <command>ALTER TABLE</command> changes the definition of an existing table.
   There are several subforms:

  <variablelist>
   <varlistentry>
    <term><literal>ADD COLUMN</literal></term>
    <listitem>
     <para>
      This form adds a new column to the table, using the same syntax as
      <xref linkend="SQL-CREATETABLE">.
     </para>
    </listitem>
   </varlistentry>

   <varlistentry>
    <term><literal>DROP COLUMN [ IF EXISTS ]</literal></term>
    <listitem>
     <para>
      This form drops a column from a table.  Indexes and
      table constraints involving the column will be automatically
      dropped as well.  You will need to say <literal>CASCADE</> if
      anything outside the table depends on the column, for example,
      foreign key references or views.
      If <literal>IF EXISTS</literal> is specified and the column
      does not exist, no error is thrown. In this case a notice
      is issued instead.
     </para>
    </listitem>
   </varlistentry>

   <varlistentry>
    <term><literal>IF EXISTS</literal></term>
    <listitem>
     <para>
      Do not throw an error if the table does not exist. A notice is issued
      in this case.
     </para>
    </listitem>
   </varlistentry>

   <varlistentry>
    <term><literal>SET DATA TYPE</literal></term>
    <listitem>
     <para>
      This form changes the type of a column of a table. Indexes and
      simple table constraints involving the column will be automatically
      converted to use the new column type by reparsing the originally
      supplied expression.
      The optional <literal>COLLATE</literal> clause specifies a collation
      for the new column; if omitted, the collation is the default for the
      new column type.
      The optional <literal>USING</literal>
      clause specifies how to compute the new column value from the old;
      if omitted, the default conversion is the same as an assignment
      cast from old data type to new.  A  <literal>USING</literal>
      clause must be provided if there is no implicit or assignment
      cast from old to new type.
     </para>
    </listitem>
   </varlistentry>

   <varlistentry>
    <term><literal>SET</literal>/<literal>DROP DEFAULT</literal></term>
    <listitem>
     <para>
      These forms set or remove the default value for a column.
      Default values only apply in subsequent <command>INSERT</command>
      or <command>UPDATE</> commands; they do not cause rows already in the
      table to change.
     </para>
    </listitem>
   </varlistentry>

   <varlistentry>
    <term><literal>SET</literal>/<literal>DROP NOT NULL</literal></term>
    <listitem>
     <para>
      These forms change whether a column is marked to allow null
      values or to reject null values.  You can only use <literal>SET
      NOT NULL</> when the column contains no null values.
     </para>
    </listitem>
   </varlistentry>

   <varlistentry>
    <term><literal>SET STATISTICS</literal></term>
    <listitem>
     <para>
      This form
      sets the per-column statistics-gathering target for subsequent
      <xref linkend="sql-analyze"> operations.
      The target can be set in the range 0 to 10000; alternatively, set it
      to -1 to revert to using the system default statistics
      target (<xref linkend="guc-default-statistics-target">).
      For more information on the use of statistics by the
      <productname>PostgreSQL</productname> query planner, refer to
      <xref linkend="planner-stats">.
     </para>
    </listitem>
   </varlistentry>

   <varlistentry>
    <term><literal>SET ( <replaceable class="PARAMETER">attribute_option</replaceable> = <replaceable class="PARAMETER">value</replaceable> [, ... ] )</literal></term>
    <term><literal>RESET ( <replaceable class="PARAMETER">attribute_option</replaceable> [, ... ] )</literal></term>
    <listitem>
     <para>
      This form sets or resets per-attribute options.  Currently, the only
      defined per-attribute options are <literal>n_distinct</> and
      <literal>n_distinct_inherited</>, which override the
      number-of-distinct-values estimates made by subsequent
      <xref linkend="sql-analyze">
      operations.  <literal>n_distinct</> affects the statistics for the table
      itself, while <literal>n_distinct_inherited</> affects the statistics
      gathered for the table plus its inheritance children.  When set to a
      positive value, <command>ANALYZE</> will assume that the column contains
      exactly the specified number of distinct nonnull values.  When set to a
      negative value, which must be greater
      than or equal to -1, <command>ANALYZE</> will assume that the number of
      distinct nonnull values in the column is linear in the size of the
      table; the exact count is to be computed by multiplying the estimated
      table size by the absolute value of the given number.  For example,
      a value of -1 implies that all values in the column are distinct, while
      a value of -0.5 implies that each value appears twice on the average.
      This can be useful when the size of the table changes over time, since
      the multiplication by the number of rows in the table is not performed
      until query planning time.  Specify a value of 0 to revert to estimating
      the number of distinct values normally.  For more information on the use
      of statistics by the <productname>PostgreSQL</productname> query
      planner, refer to <xref linkend="planner-stats">.
     </para>
    </listitem>
   </varlistentry>

   <varlistentry>
    <indexterm>
     <primary>TOAST</primary>
     <secondary>per-column storage settings</secondary>
    </indexterm>

    <term><literal>SET STORAGE</literal></term>
    <listitem>
     <para>
      This form sets the storage mode for a column. This controls whether this
      column is held inline or in a secondary <acronym>TOAST</> table, and
      whether the data
      should be compressed or not. <literal>PLAIN</literal> must be used
      for fixed-length values such as <type>integer</type> and is
      inline, uncompressed. <literal>MAIN</literal> is for inline,
      compressible data. <literal>EXTERNAL</literal> is for external,
      uncompressed data, and <literal>EXTENDED</literal> is for external,
      compressed data.  <literal>EXTENDED</literal> is the default for most
      data types that support non-<literal>PLAIN</literal> storage.
      Use of <literal>EXTERNAL</literal> will make substring operations on
      very large <type>text</type> and <type>bytea</type> values run faster,
      at the penalty of increased storage space.  Note that
      <literal>SET STORAGE</> doesn't itself change anything in the table,
      it just sets the strategy to be pursued during future table updates.
      See <xref linkend="storage-toast"> for more information.
     </para>
    </listitem>
   </varlistentry>

   <varlistentry>
    <term><literal>ADD <replaceable class="PARAMETER">table_constraint</replaceable> [ NOT VALID ]</literal></term>
    <listitem>
     <para>
      This form adds a new constraint to a table using the same syntax as
      <xref linkend="SQL-CREATETABLE">, plus the option <literal>NOT
      VALID</literal>, which is currently only allowed for foreign key
      and CHECK constraints.
      If the constraint is marked <literal>NOT VALID</literal>, the
      potentially-lengthy initial check to verify that all rows in the table
      satisfy the constraint is skipped.  The constraint will still be
      enforced against subsequent inserts or updates (that is, they'll fail
      unless there is a matching row in the referenced table, in the case
      of foreign keys; and they'll fail unless the new row matches the
      specified check constraints).  But the
      database will not assume that the constraint holds for all rows in
      the table, until it is validated by using the <literal>VALIDATE
      CONSTRAINT</literal> option.
     </para>
    </listitem>
   </varlistentry>

   <varlistentry>
    <term><literal>ADD <replaceable class="PARAMETER">table_constraint_using_index</replaceable></literal></term>
    <listitem>
     <para>
      This form adds a new <literal>PRIMARY KEY</> or <literal>UNIQUE</>
      constraint to a table based on an existing unique index.  All the
      columns of the index will be included in the constraint.
     </para>

     <para>
      The index cannot have expression columns nor be a partial index.
      Also, it must be a b-tree index with default sort ordering.  These
      restrictions ensure that the index is equivalent to one that would be
      built by a regular <literal>ADD PRIMARY KEY</> or <literal>ADD UNIQUE</>
      command.
     </para>

     <para>
      If <literal>PRIMARY KEY</> is specified, and the index's columns are not
      already marked <literal>NOT NULL</>, then this command will attempt to
      do <literal>ALTER COLUMN SET NOT NULL</> against each such column.
      That requires a full table scan to verify the column(s) contain no
      nulls.  In all other cases, this is a fast operation.
     </para>

     <para>
      If a constraint name is provided then the index will be renamed to match
      the constraint name.  Otherwise the constraint will be named the same as
      the index.
     </para>

     <para>
      After this command is executed, the index is <quote>owned</> by the
      constraint, in the same way as if the index had been built by
      a regular <literal>ADD PRIMARY KEY</> or <literal>ADD UNIQUE</>
      command.  In particular, dropping the constraint will make the index
      disappear too.
     </para>

     <note>
      <para>
       Adding a constraint using an existing index can be helpful in
       situations where a new constraint needs to be added without blocking
       table updates for a long time.  To do that, create the index using
       <command>CREATE INDEX CONCURRENTLY</>, and then install it as an
       official constraint using this syntax.  See the example below.
      </para>
     </note>
    </listitem>
   </varlistentry>

   <varlistentry>
    <term><literal>ALTER CONSTRAINT</literal></term>
    <listitem>
     <para>
      This form alters the attributes of a constraint that was previously
      created. Currently only foreign key constraints may be altered.
     </para>
    </listitem>
   </varlistentry>

   <varlistentry>
    <term><literal>VALIDATE CONSTRAINT</literal></term>
    <listitem>
     <para>
      This form validates a foreign key or check constraint that was previously created
      as <literal>NOT VALID</literal>, by scanning the table to ensure there
      are no rows for which the constraint is not satisfied.
      Nothing happens if the constraint is already marked valid.
     </para>
     <para>
      Validation can be a long process on larger tables and currently requires
      an <literal>ACCESS EXCLUSIVE</literal> lock.  The value of separating
      validation from initial creation is that you can defer validation to less
      busy times, or can be used to give additional time to correct pre-existing
      errors while preventing new errors.
     </para>
    </listitem>
   </varlistentry>

   <varlistentry>
    <term><literal>DROP CONSTRAINT [ IF EXISTS ]</literal></term>
    <listitem>
     <para>
      This form drops the specified constraint on a table.
      If <literal>IF EXISTS</literal> is specified and the constraint
      does not exist, no error is thrown. In this case a notice is issued instead.
     </para>
    </listitem>
   </varlistentry>

   <varlistentry>
    <term><literal>DISABLE</literal>/<literal>ENABLE [ REPLICA | ALWAYS ] TRIGGER</literal></term>
    <listitem>
     <para>
      These forms configure the firing of trigger(s) belonging to the table.
      A disabled trigger is still known to the system, but is not executed
      when its triggering event occurs.  For a deferred trigger, the enable
      status is checked when the event occurs, not when the trigger function
      is actually executed.  One can disable or enable a single
      trigger specified by name, or all triggers on the table, or only
      user triggers (this option excludes internally generated constraint
      triggers such as those that are used to implement foreign key
      constraints or deferrable uniqueness and exclusion constraints).
      Disabling or enabling internally generated constraint triggers
      requires superuser privileges; it should be done with caution since
      of course the integrity of the constraint cannot be guaranteed if the
      triggers are not executed.
      The trigger firing mechanism is also affected by the configuration
      variable <xref linkend="guc-session-replication-role">. Simply enabled
      triggers will fire when the replication role is <quote>origin</>
      (the default) or <quote>local</>. Triggers configured as <literal>ENABLE
      REPLICA</literal> will only fire if the session is in <quote>replica</>
      mode, and triggers configured as <literal>ENABLE ALWAYS</literal> will
      fire regardless of the current replication mode.
     </para>
    </listitem>
   </varlistentry>

   <varlistentry>
    <term><literal>DISABLE</literal>/<literal>ENABLE [ REPLICA | ALWAYS ] RULE</literal></term>
    <listitem>
     <para>
      These forms configure the firing of rewrite rules belonging to the table.
      A disabled rule is still known to the system, but is not applied
      during query rewriting. The semantics are as for disabled/enabled
      triggers. This configuration is ignored for <literal>ON SELECT</literal> rules, which
      are always applied in order to keep views working even if the current
      session is in a non-default replication role.
     </para>
    </listitem>
   </varlistentry>

   <varlistentry>
    <term><literal>CLUSTER ON</literal></term>
    <listitem>
     <para>
      This form selects the default index for future
      <xref linkend="SQL-CLUSTER">
      operations.  It does not actually re-cluster the table.
     </para>
    </listitem>
   </varlistentry>

   <varlistentry>
    <term><literal>SET WITHOUT CLUSTER</literal></term>
    <listitem>
     <para>
      This form removes the most recently used
      <xref linkend="SQL-CLUSTER">
      index specification from the table.  This affects
      future cluster operations that don't specify an index.
     </para>
    </listitem>
   </varlistentry>

   <varlistentry>
    <term><literal>SET WITH OIDS</literal></term>
    <listitem>
     <para>
      This form adds an <literal>oid</literal> system column to the
      table (see <xref linkend="ddl-system-columns">).
      It does nothing if the table already has OIDs.
     </para>

     <para>
      Note that this is not equivalent to <literal>ADD COLUMN oid oid</>;
      that would add a normal column that happened to be named
      <literal>oid</>, not a system column.
     </para>
    </listitem>
   </varlistentry>

   <varlistentry>
    <term><literal>SET WITHOUT OIDS</literal></term>
    <listitem>
     <para>
      This form removes the <literal>oid</literal> system column from the
      table.  This is exactly equivalent to
      <literal>DROP COLUMN oid RESTRICT</literal>,
      except that it will not complain if there is already no
      <literal>oid</literal> column.
     </para>
    </listitem>
   </varlistentry>

   <varlistentry>
    <term><literal>SET ( <replaceable class="PARAMETER">storage_parameter</replaceable> = <replaceable class="PARAMETER">value</replaceable> [, ... ] )</literal></term>
    <listitem>
     <para>
      This form changes one or more storage parameters for the table.  See
      <xref linkend="SQL-CREATETABLE-storage-parameters"
      endterm="SQL-CREATETABLE-storage-parameters-title">
      for details on the available parameters.  Note that the table contents
      will not be modified immediately by this command; depending on the
      parameter you might need to rewrite the table to get the desired effects.
      That can be done with <link linkend="SQL-VACUUM">VACUUM
      FULL</>, <xref linkend="SQL-CLUSTER"> or one of the forms
      of <command>ALTER TABLE</> that forces a table rewrite.
     </para>

     <note>
      <para>
       While <command>CREATE TABLE</> allows <literal>OIDS</> to be specified
       in the <literal>WITH (<replaceable
       class="PARAMETER">storage_parameter</>)</literal> syntax,
       <command>ALTER TABLE</> does not treat <literal>OIDS</> as a
       storage parameter.  Instead use the <literal>SET WITH OIDS</>
       and <literal>SET WITHOUT OIDS</> forms to change OID status.
      </para>
     </note>
    </listitem>
   </varlistentry>

   <varlistentry>
    <term><literal>RESET ( <replaceable class="PARAMETER">storage_parameter</replaceable> [, ... ] )</literal></term>
    <listitem>
     <para>
      This form resets one or more storage parameters to their
      defaults.  As with <literal>SET</>, a table rewrite might be
      needed to update the table entirely.
     </para>
    </listitem>
   </varlistentry>

   <varlistentry>
    <term><literal>INHERIT <replaceable class="PARAMETER">parent_table</replaceable></literal></term>
    <listitem>
     <para>
      This form adds the target table as a new child of the specified parent
      table.  Subsequently, queries against the parent will include records
      of the target table.  To be added as a child, the target table must
      already contain all the same columns as the parent (it could have
      additional columns, too).  The columns must have matching data types,
      and if they have <literal>NOT NULL</literal> constraints in the parent
      then they must also have <literal>NOT NULL</literal> constraints in the
      child.
     </para>

     <para>
      There must also be matching child-table constraints for all
      <literal>CHECK</literal> constraints of the parent, except those
      marked non-inheritable (that is, created with <literal>ALTER TABLE ... ADD CONSTRAINT ... NO INHERIT</literal>)
      in the parent, which are ignored; all child-table constraints matched
      must not be marked non-inheritable.
      Currently
      <literal>UNIQUE</literal>, <literal>PRIMARY KEY</literal>, and
      <literal>FOREIGN KEY</literal> constraints are not considered, but
      this might change in the future.
     </para>
    </listitem>
   </varlistentry>

   <varlistentry>
    <term><literal>NO INHERIT <replaceable class="PARAMETER">parent_table</replaceable></literal></term>
    <listitem>
     <para>
      This form removes the target table from the list of children of the
      specified parent table.
      Queries against the parent table will no longer include records drawn
      from the target table.
     </para>
    </listitem>
   </varlistentry>

   <varlistentry>
    <term><literal>OF <replaceable class="PARAMETER">type_name</replaceable></literal></term>
    <listitem>
     <para>
      This form links the table to a composite type as though <command>CREATE
      TABLE OF</> had formed it.  The table's list of column names and types
      must precisely match that of the composite type; the presence of
      an <literal>oid</> system column is permitted to differ.  The table must
      not inherit from any other table.  These restrictions ensure
      that <command>CREATE TABLE OF</> would permit an equivalent table
      definition.
     </para>
    </listitem>
   </varlistentry>

   <varlistentry>
    <term><literal>NOT OF</literal></term>
    <listitem>
     <para>
      This form dissociates a typed table from its type.
     </para>
    </listitem>
   </varlistentry>

   <varlistentry>
    <term><literal>OWNER</literal></term>
    <listitem>
     <para>
      This form changes the owner of the table, sequence, or view to the
      specified user.
     </para>
    </listitem>
   </varlistentry>

   <varlistentry>
    <term><literal>SET TABLESPACE</literal></term>
    <listitem>
     <para>
      This form changes the table's tablespace to the specified tablespace and
      moves the data file(s) associated with the table to the new tablespace.
      Indexes on the table, if any, are not moved; but they can be moved
      separately with additional <literal>SET TABLESPACE</literal> commands.
      See also
      <xref linkend="SQL-CREATETABLESPACE">.
     </para>
    </listitem>
   </varlistentry>

   <varlistentry>
<<<<<<< HEAD
    <term><literal>SET ROW SECURITY FOR <replaceable class="PARAMETER">rowsec_command</replaceable> TO (<replaceable class="PARAMETER">condition</replaceable>)</literal></term>
    <listitem>
     <para>
      This form set row-level security policy of the table.
      Supplied <replaceable class="PARAMETER">condition</replaceable> performs
      as if it is implicitly appended to the qualifiers of <literal>WHERE</literal>
      clause, although mechanism guarantees to evaluate this condition earlier
      than any other user given condition.
      <literal>ALL</> is the only supported command type right now.
      See also <xref linkend="ROW-SECURITY">.
     </para>
    </listitem>
   </varlistentry>

   <varlistentry>
    <term><literal>RESET ROW SECURITY FOR <replaceable class="PARAMETER">rowsec_command</replaceable></literal></term>
    <listitem>
     <para>
      This form reset row-level security policy of the table, if exists.
      <literal>ALL</> is the only supported command type right now.
=======
    <term><literal>REPLICA IDENTITY</literal></term>
    <listitem>
     <para>
      This form changes the information which is written to the write-ahead log
      to identify rows which are updated or deleted.  This option has no effect
      except when logical replication is in use.  <literal>DEFAULT</> records the 
      old values of the columns of the primary key, if any.  <literal>USING INDEX</>
      records the old values of the columns covered by the named index, which
      must be unique, not partial, not deferrable, and include only columns marked
      <literal>NOT NULL</>.  <literal>FULL</> records the old values of all columns
      in the row.  <literal>NOTHING</> records no information about the old row.
      In all cases, no old values are logged unless at least one of the columns
      that would be logged differs between the old and new versions of the row.
>>>>>>> dfd5151c
     </para>
    </listitem>
   </varlistentry>

   <varlistentry>
    <term><literal>RENAME</literal></term>
    <listitem>
     <para>
      The <literal>RENAME</literal> forms change the name of a table
      (or an index, sequence, or view), the name of an individual column in
      a table, or the name of a constraint of the table. There is no effect on the stored data.
     </para>
    </listitem>
   </varlistentry>

   <varlistentry>
    <term><literal>SET SCHEMA</literal></term>
    <listitem>
     <para>
      This form moves the table into another schema.  Associated indexes,
      constraints, and sequences owned by table columns are moved as well.
     </para>
    </listitem>
   </varlistentry>

  </variablelist>
  </para>

  <para>
   All the actions except <literal>RENAME</literal> and <literal>SET SCHEMA</>
   can be combined into
   a list of multiple alterations to apply in parallel.  For example, it
   is possible to add several columns and/or alter the type of several
   columns in a single command.  This is particularly useful with large
   tables, since only one pass over the table need be made.
  </para>

  <para>
   You must own the table to use <command>ALTER TABLE</>.
   To change the schema of a table, you must also have
   <literal>CREATE</literal> privilege on the new schema.
   To add the table as a new child of a parent table, you must own the
   parent table as well.
   To alter the owner, you must also be a direct or indirect member of the new
   owning role, and that role must have <literal>CREATE</literal> privilege on
   the table's schema.  (These restrictions enforce that altering the owner
   doesn't do anything you couldn't do by dropping and recreating the table.
   However, a superuser can alter ownership of any table anyway.)
   To add a column or alter a column type or use the <literal>OF</literal>
   clause, you must also have <literal>USAGE</literal> privilege on the data
   type.
  </para>
 </refsect1>

 <refsect1>
  <title>Parameters</title>

    <variablelist>

     <varlistentry>
      <term><replaceable class="PARAMETER">name</replaceable></term>
      <listitem>
       <para>
        The name (optionally schema-qualified) of an existing table to
        alter. If <literal>ONLY</> is specified before the table name, only
        that table is altered. If <literal>ONLY</> is not specified, the table
        and all its descendant tables (if any) are altered.  Optionally,
        <literal>*</> can be specified after the table name to explicitly
        indicate that descendant tables are included.
       </para>
      </listitem>
     </varlistentry>

     <varlistentry>
      <term><replaceable class="PARAMETER">column_name</replaceable></term>
      <listitem>
       <para>
        Name of a new or existing column.
       </para>
      </listitem>
     </varlistentry>

     <varlistentry>
      <term><replaceable class="PARAMETER">new_column_name</replaceable></term>
      <listitem>
       <para>
        New name for an existing column.
       </para>
      </listitem>
     </varlistentry>

     <varlistentry>
      <term><replaceable class="PARAMETER">new_name</replaceable></term>
      <listitem>
       <para>
        New name for the table.
       </para>
      </listitem>
     </varlistentry>

     <varlistentry>
      <term><replaceable class="PARAMETER">type</replaceable></term>
      <listitem>
       <para>
        Data type of the new column, or new data type for an existing
        column.
       </para>
      </listitem>
     </varlistentry>

     <varlistentry>
      <term><replaceable class="PARAMETER">table_constraint</replaceable></term>
      <listitem>
       <para>
        New table constraint for the table.
       </para>
      </listitem>
     </varlistentry>

     <varlistentry>
      <term><replaceable class="PARAMETER">constraint_name</replaceable></term>
      <listitem>
       <para>
        Name of an existing constraint to drop.
       </para>
      </listitem>
     </varlistentry>

     <varlistentry>
      <term><literal>CASCADE</literal></term>
      <listitem>
       <para>
        Automatically drop objects that depend on the dropped column
        or constraint (for example, views referencing the column).
       </para>
      </listitem>
     </varlistentry>

     <varlistentry>
      <term><literal>RESTRICT</literal></term>
      <listitem>
       <para>
        Refuse to drop the column or constraint if there are any dependent
        objects. This is the default behavior.
       </para>
      </listitem>
     </varlistentry>

     <varlistentry>
      <term><replaceable class="PARAMETER">trigger_name</replaceable></term>
      <listitem>
       <para>
        Name of a single trigger to disable or enable.
       </para>
      </listitem>
     </varlistentry>

     <varlistentry>
      <term><literal>ALL</literal></term>
      <listitem>
       <para>
        Disable or enable all triggers belonging to the table.
        (This requires superuser privilege if any of the triggers are
        internally generated constraint triggers such as those that are used
        to implement foreign key constraints or deferrable uniqueness and
        exclusion constraints.)
       </para>
      </listitem>
     </varlistentry>

     <varlistentry>
      <term><literal>USER</literal></term>
      <listitem>
       <para>
        Disable or enable all triggers belonging to the table except for
        internally generated constraint triggers such as those that are used
        to implement foreign key constraints or deferrable uniqueness and
        exclusion constraints.
       </para>
      </listitem>
     </varlistentry>

     <varlistentry>
      <term><replaceable class="PARAMETER">index_name</replaceable></term>
      <listitem>
       <para>
        The index name on which the table should be marked for clustering.
       </para>
      </listitem>
     </varlistentry>

     <varlistentry>
      <term><replaceable class="PARAMETER">storage_parameter</replaceable></term>
      <listitem>
       <para>
        The name of a table storage parameter.
       </para>
      </listitem>
     </varlistentry>

     <varlistentry>
      <term><replaceable class="PARAMETER">value</replaceable></term>
      <listitem>
       <para>
        The new value for a table storage parameter.
        This might be a number or a word depending on the parameter.
       </para>
      </listitem>
     </varlistentry>

     <varlistentry>
      <term><replaceable class="PARAMETER">parent_table</replaceable></term>
      <listitem>
       <para>
        A parent table to associate or de-associate with this table.
       </para>
      </listitem>
     </varlistentry>

     <varlistentry>
      <term><replaceable class="PARAMETER">new_owner</replaceable></term>
      <listitem>
       <para>
        The user name of the new owner of the table.
       </para>
      </listitem>
     </varlistentry>

     <varlistentry>
      <term><replaceable class="PARAMETER">new_tablespace</replaceable></term>
      <listitem>
       <para>
        The name of the tablespace to which the table will be moved.
       </para>
      </listitem>
     </varlistentry>

     <varlistentry>
      <term><replaceable class="PARAMETER">new_schema</replaceable></term>
      <listitem>
       <para>
        The name of the schema to which the table will be moved.
       </para>
      </listitem>
     </varlistentry>

     <varlistentry>
      <term><replaceable class="PARAMETER">condition</replaceable></term>
      <listitem>
       <para>
        An expression that returns a value of type boolean. Expect for a case
        when queries are executed with superuser privilege, only rows for which
        this expression returns true will be fetched, updated or deleted.
        This expression can reference columns of the relation being configured.
        Sub-queries can be contained within expression tree, unless referenced
        relation recursively references the same relation.
       </para>
      </listitem>
     </varlistentry>

    </variablelist>
 </refsect1>

 <refsect1>
  <title>Notes</title>

   <para>
    The key word <literal>COLUMN</literal> is noise and can be omitted.
   </para>

   <para>
    When a column is added with <literal>ADD COLUMN</literal>, all existing
    rows in the table are initialized with the column's default value
    (NULL if no <literal>DEFAULT</> clause is specified).
   </para>

   <para>
    Adding a column with a non-null default or changing the type of an
    existing column will require the entire table and indexes to be rewritten.
    As an exception, if the <literal>USING</> clause does not change the column
    contents and the old type is either binary coercible to the new type or
    an unconstrained domain over the new type, a table rewrite is not needed,
    but any indexes on the affected columns must still be rebuilt.  Adding or
    removing a system <literal>oid</> column also requires rewriting the entire
    table.  Table and/or index rebuilds may take a significant amount of time
    for a large table; and will temporarily require as much as double the disk
    space.
   </para>

   <para>
    Adding a <literal>CHECK</> or <literal>NOT NULL</> constraint requires
    scanning the table to verify that existing rows meet the constraint.
   </para>

   <para>
    The main reason for providing the option to specify multiple changes
    in a single <command>ALTER TABLE</> is that multiple table scans or
    rewrites can thereby be combined into a single pass over the table.
   </para>

   <para>
    The <literal>DROP COLUMN</literal> form does not physically remove
    the column, but simply makes it invisible to SQL operations.  Subsequent
    insert and update operations in the table will store a null value for the
    column. Thus, dropping a column is quick but it will not immediately
    reduce the on-disk size of your table, as the space occupied
    by the dropped column is not reclaimed.  The space will be
    reclaimed over time as existing rows are updated.  (These statements do
    not apply when dropping the system <literal>oid</> column; that is done
    with an immediate rewrite.)
   </para>

   <para>
    To force an immediate rewrite of the table, you can use
    <link linkend="SQL-VACUUM">VACUUM FULL</>, <xref linkend="SQL-CLUSTER">
    or one of the forms of ALTER TABLE that forces a rewrite.  This results in
    no semantically-visible change in the table, but gets rid of
    no-longer-useful data.
   </para>

   <para>
    The <literal>USING</literal> option of <literal>SET DATA TYPE</> can actually
    specify any expression involving the old values of the row; that is, it
    can refer to other columns as well as the one being converted.  This allows
    very general conversions to be done with the <literal>SET DATA TYPE</>
    syntax.  Because of this flexibility, the <literal>USING</literal>
    expression is not applied to the column's default value (if any); the
    result might not be a constant expression as required for a default.
    This means that when there is no implicit or assignment cast from old to
    new type, <literal>SET DATA TYPE</> might fail to convert the default even
    though a <literal>USING</literal> clause is supplied.  In such cases,
    drop the default with <literal>DROP DEFAULT</>, perform the <literal>ALTER
    TYPE</>, and then use <literal>SET DEFAULT</> to add a suitable new
    default.  Similar considerations apply to indexes and constraints involving
    the column.
   </para>

   <para>
    If a table has any descendant tables, it is not permitted to add,
    rename, or change the type of a column, or rename an inherited constraint
    in the parent table without doing
    the same to the descendants.  That is, <command>ALTER TABLE ONLY</command>
    will be rejected.  This ensures that the descendants always have
    columns matching the parent.
   </para>

   <para>
    A recursive <literal>DROP COLUMN</literal> operation will remove a
    descendant table's column only if the descendant does not inherit
    that column from any other parents and never had an independent
    definition of the column.  A nonrecursive <literal>DROP
    COLUMN</literal> (i.e., <command>ALTER TABLE ONLY ... DROP
    COLUMN</command>) never removes any descendant columns, but
    instead marks them as independently defined rather than inherited.
   </para>

   <para>
    The <literal>TRIGGER</>, <literal>CLUSTER</>, <literal>OWNER</>,
    and <literal>TABLESPACE</> actions never recurse to descendant tables;
    that is, they always act as though <literal>ONLY</> were specified.
    Adding a constraint recurses only for <literal>CHECK</> constraints
    that are not marked <literal>NO INHERIT</>.
   </para>

   <para>
    Changing any part of a system catalog table is not permitted.
   </para>

   <para>
    Refer to <xref linkend="sql-createtable"> for a further description of valid
    parameters. <xref linkend="ddl"> has further information on
    inheritance.
   </para>
 </refsect1>

 <refsect1>
  <title>Examples</title>

  <para>
   To add a column of type <type>varchar</type> to a table:
<programlisting>
ALTER TABLE distributors ADD COLUMN address varchar(30);
</programlisting>
  </para>

  <para>
   To drop a column from a table:
<programlisting>
ALTER TABLE distributors DROP COLUMN address RESTRICT;
</programlisting>
  </para>

  <para>
   To change the types of two existing columns in one operation:
<programlisting>
ALTER TABLE distributors
    ALTER COLUMN address TYPE varchar(80),
    ALTER COLUMN name TYPE varchar(100);
</programlisting>
  </para>

  <para>
   To change an integer column containing UNIX timestamps to <type>timestamp
   with time zone</type> via a <literal>USING</literal> clause:
<programlisting>
ALTER TABLE foo
    ALTER COLUMN foo_timestamp SET DATA TYPE timestamp with time zone
    USING
        timestamp with time zone 'epoch' + foo_timestamp * interval '1 second';
</programlisting>
  </para>

  <para>
   The same, when the column has a default expression that won't automatically
   cast to the new data type:
<programlisting>
ALTER TABLE foo
    ALTER COLUMN foo_timestamp DROP DEFAULT,
    ALTER COLUMN foo_timestamp TYPE timestamp with time zone
    USING
        timestamp with time zone 'epoch' + foo_timestamp * interval '1 second',
    ALTER COLUMN foo_timestamp SET DEFAULT now();
</programlisting>
  </para>

  <para>
   To rename an existing column:
<programlisting>
ALTER TABLE distributors RENAME COLUMN address TO city;
</programlisting>
  </para>

  <para>
   To rename an existing table:
<programlisting>
ALTER TABLE distributors RENAME TO suppliers;
</programlisting>
  </para>

  <para>
   To rename an existing constraint:
<programlisting>
ALTER TABLE distributors RENAME CONSTRAINT zipchk TO zip_check;
</programlisting>
  </para>

  <para>
   To add a not-null constraint to a column:
<programlisting>
ALTER TABLE distributors ALTER COLUMN street SET NOT NULL;
</programlisting>
   To remove a not-null constraint from a column:
<programlisting>
ALTER TABLE distributors ALTER COLUMN street DROP NOT NULL;
</programlisting>
  </para>

  <para>
   To add a check constraint to a table and all its children:
<programlisting>
ALTER TABLE distributors ADD CONSTRAINT zipchk CHECK (char_length(zipcode) = 5);
</programlisting>
  </para>

  <para>
   To add a check constraint only to a table and not to its children:
<programlisting>
ALTER TABLE distributors ADD CONSTRAINT zipchk CHECK (char_length(zipcode) = 5) NO INHERIT;
</programlisting>
   (The check constraint will not be inherited by future children, either.)
  </para>

  <para>
   To remove a check constraint from a table and all its children:
<programlisting>
ALTER TABLE distributors DROP CONSTRAINT zipchk;
</programlisting>
  </para>

  <para>
   To remove a check constraint from one table only:
<programlisting>
ALTER TABLE ONLY distributors DROP CONSTRAINT zipchk;
</programlisting>
   (The check constraint remains in place for any child tables.)
  </para>

  <para>
   To add a foreign key constraint to a table:
<programlisting>
ALTER TABLE distributors ADD CONSTRAINT distfk FOREIGN KEY (address) REFERENCES addresses (address);
</programlisting>
  </para>

  <para>
   To add a (multicolumn) unique constraint to a table:
<programlisting>
ALTER TABLE distributors ADD CONSTRAINT dist_id_zipcode_key UNIQUE (dist_id, zipcode);
</programlisting>
  </para>

  <para>
   To add an automatically named primary key constraint to a table, noting
   that a table can only ever have one primary key:
<programlisting>
ALTER TABLE distributors ADD PRIMARY KEY (dist_id);
</programlisting>
  </para>

  <para>
   To move a table to a different tablespace:
<programlisting>
ALTER TABLE distributors SET TABLESPACE fasttablespace;
</programlisting>
  </para>

  <para>
   To move a table to a different schema:
<programlisting>
ALTER TABLE myschema.distributors SET SCHEMA yourschema;
</programlisting>
  </para>

  <para>
   To recreate a primary key constraint, without blocking updates while the
   index is rebuilt:
<programlisting>
CREATE UNIQUE INDEX CONCURRENTLY dist_id_temp_idx ON distributors (dist_id);
ALTER TABLE distributors DROP CONSTRAINT distributors_pkey,
    ADD CONSTRAINT distributors_pkey PRIMARY KEY USING INDEX dist_id_temp_idx;
</programlisting></para>

 </refsect1>

 <refsect1>
  <title>Compatibility</title>

  <para>
   The forms <literal>ADD</literal> (without <literal>USING INDEX</literal>),
   <literal>DROP</>, <literal>SET DEFAULT</>,
   and <literal>SET DATA TYPE</literal> (without <literal>USING</literal>)
   conform with the SQL standard.  The other forms are
   <productname>PostgreSQL</productname> extensions of the SQL standard.
   Also, the ability to specify more than one manipulation in a single
   <command>ALTER TABLE</> command is an extension.
  </para>

  <para>
   <command>ALTER TABLE DROP COLUMN</> can be used to drop the only
   column of a table, leaving a zero-column table.  This is an
   extension of SQL, which disallows zero-column tables.
  </para>
 </refsect1>

 <refsect1>
  <title>See Also</title>

  <simplelist type="inline">
   <member><xref linkend="sql-createtable"></member>
  </simplelist>
 </refsect1>
</refentry><|MERGE_RESOLUTION|>--- conflicted
+++ resolved
@@ -69,12 +69,9 @@
     NOT OF
     OWNER TO <replaceable class="PARAMETER">new_owner</replaceable>
     SET TABLESPACE <replaceable class="PARAMETER">new_tablespace</replaceable>
-<<<<<<< HEAD
     SET ROW SECURITY FOR <replaceable class="PARAMETER">rowsec_command</replaceable> TO (<replaceable class="PARAMETER">condition</replaceable>)
     RESET ROW SECURITY FOR <replaceable class="PARAMETER">rowsec_command</replaceable>
-=======
     REPLICA IDENTITY {DEFAULT | USING INDEX <replaceable class="PARAMETER">index_name</replaceable> | FULL | NOTHING}
->>>>>>> dfd5151c
 
 <phrase>and <replaceable class="PARAMETER">table_constraint_using_index</replaceable> is:</phrase>
 
@@ -588,7 +585,6 @@
    </varlistentry>
 
    <varlistentry>
-<<<<<<< HEAD
     <term><literal>SET ROW SECURITY FOR <replaceable class="PARAMETER">rowsec_command</replaceable> TO (<replaceable class="PARAMETER">condition</replaceable>)</literal></term>
     <listitem>
      <para>
@@ -609,7 +605,6 @@
      <para>
       This form reset row-level security policy of the table, if exists.
       <literal>ALL</> is the only supported command type right now.
-=======
     <term><literal>REPLICA IDENTITY</literal></term>
     <listitem>
      <para>
@@ -623,7 +618,6 @@
       in the row.  <literal>NOTHING</> records no information about the old row.
       In all cases, no old values are logged unless at least one of the columns
       that would be logged differs between the old and new versions of the row.
->>>>>>> dfd5151c
      </para>
     </listitem>
    </varlistentry>
