# ----------
# src/test/regress/parallel_schedule
#
# By convention, we put no more than twenty tests in any one parallel group;
# this limits the number of connections needed to run the tests.
# ----------

# run tablespace by itself, and first, because it forces a checkpoint;
# we'd prefer not to have checkpoints later in the tests because that
# interferes with crash-recovery testing.
test: tablespace

# ----------
# The first group of parallel tests
# ----------
test: boolean char name varchar text int2 int4 int8 oid float4 float8 bit numeric txid uuid enum money rangetypes

# Depends on things setup during char, varchar and text
test: strings
# Depends on int2, int4, int8, float4, float8
test: numerology

# ----------
# The second group of parallel tests
# ----------
test: point lseg box path polygon circle date time timetz timestamp timestamptz interval abstime reltime tinterval inet macaddr tstypes comments

# ----------
# Another group of parallel tests
# geometry depends on point, lseg, box, path, polygon and circle
# horology depends on interval, timetz, timestamp, timestamptz, reltime and abstime
# ----------
test: geometry horology regex oidjoins type_sanity opr_sanity

# ----------
# These four each depend on the previous one
# ----------
test: insert
test: create_function_1
test: create_type
test: create_table
test: create_function_2

# ----------
# Load huge amounts of data
# We should split the data files into single files and then
# execute two copy tests parallel, to check that copy itself
# is concurrent safe.
# ----------
test: copy copyselect

# ----------
# More groups of parallel tests
# ----------
test: create_misc create_operator
# These depend on the above two
test: create_index create_view

# ----------
# Another group of parallel tests
# ----------
test: create_aggregate create_function_3 create_cast constraints triggers inherit create_table_like typed_table vacuum drop_if_exists updatable_views

# ----------
# sanity_check does a vacuum, affecting the sort order of SELECT *
# results. So it should not run parallel to other tests.
# ----------
test: sanity_check

# ----------
# Believe it or not, select creates a table, subsequent
# tests need.
# ----------
test: errors
test: select
ignore: random

# ----------
# Another group of parallel tests
# ----------
test: select_into select_distinct select_distinct_on select_implicit select_having subselect union case join aggregates transactions random portals arrays btree_index hash_index update namespace prepared_xacts delete

# ----------
# Another group of parallel tests
# ----------
<<<<<<< HEAD
test: privileges rowsecurity security_label collate matview
=======
test: privileges security_label collate matview lock
>>>>>>> 405a468b

# ----------
# Another group of parallel tests
# ----------
test: alter_generic misc psql async

# rules cannot run concurrently with any test that creates a view
test: rules
# event triggers cannot run concurrently with any test that runs DDL
test: event_trigger

# ----------
# Another group of parallel tests
# ----------
test: select_views portals_p2 foreign_key cluster dependency guc bitmapops combocid tsearch tsdicts foreign_data window xmlmap functional_deps advisory_lock json indirect_toast

# ----------
# Another group of parallel tests
# NB: temp.sql does a reconnect which transiently uses 2 connections,
# so keep this parallel group to at most 19 tests
# ----------
test: plancache limit plpgsql copy2 temp domain rangefuncs prepare without_oid conversion truncate alter_table sequence polymorphism rowtypes returning largeobject with xml

# run stats by itself because its delay may be insufficient under heavy load
test: stats<|MERGE_RESOLUTION|>--- conflicted
+++ resolved
@@ -83,11 +83,7 @@
 # ----------
 # Another group of parallel tests
 # ----------
-<<<<<<< HEAD
-test: privileges rowsecurity security_label collate matview
-=======
-test: privileges security_label collate matview lock
->>>>>>> 405a468b
+test: privileges rowsecurity security_label collate matview lock
 
 # ----------
 # Another group of parallel tests
