# ----------
# src/test/regress/parallel_schedule
#
# By convention, we put no more than twenty tests in any one parallel group;
# this limits the number of connections needed to run the tests.
# ----------

# run tablespace by itself, and first, because it forces a checkpoint;
# we'd prefer not to have checkpoints later in the tests because that
# interferes with crash-recovery testing.
test: tablespace

# ----------
# The first group of parallel tests
# ----------
test: boolean char name varchar text int2 int4 int8 oid float4 float8 bit numeric txid uuid enum money rangetypes

# Depends on things setup during char, varchar and text
test: strings
# Depends on int2, int4, int8, float4, float8
test: numerology

# ----------
# The second group of parallel tests
# ----------
test: point lseg box path polygon circle date time timetz timestamp timestamptz interval abstime reltime tinterval inet macaddr tstypes comments

# ----------
# Another group of parallel tests
# geometry depends on point, lseg, box, path, polygon and circle
# horology depends on interval, timetz, timestamp, timestamptz, reltime and abstime
# ----------
test: geometry horology regex oidjoins type_sanity opr_sanity

# ----------
# These four each depend on the previous one
# ----------
test: insert
test: create_function_1
test: create_type
test: create_table
test: create_function_2

# ----------
# Load huge amounts of data
# We should split the data files into single files and then
# execute two copy tests parallel, to check that copy itself
# is concurrent safe.
# ----------
test: copy copyselect

# ----------
# More groups of parallel tests
# ----------
test: create_misc create_operator
# These depend on the above two
test: create_index create_view

# ----------
# Another group of parallel tests
# ----------
test: create_aggregate create_function_3 create_cast constraints triggers inherit create_table_like typed_table vacuum drop_if_exists updatable_views

# ----------
# sanity_check does a vacuum, affecting the sort order of SELECT *
# results. So it should not run parallel to other tests.
# ----------
test: sanity_check

# ----------
# Believe it or not, select creates a table, subsequent
# tests need.
# ----------
test: errors
test: select
ignore: random

# ----------
# Another group of parallel tests
# ----------
test: select_into select_distinct select_distinct_on select_implicit select_having subselect union case join aggregates transactions random portals arrays btree_index hash_index update namespace prepared_xacts delete

# ----------
# Another group of parallel tests
# ----------
<<<<<<< HEAD
test: privileges rowsecurity security_label collate
=======
test: privileges security_label collate matview
>>>>>>> 1a091002

# ----------
# Another group of parallel tests
# ----------
test: alter_generic misc psql

# rules cannot run concurrently with any test that creates a view
test: rules
# event triggers cannot run concurrently with any test that runs DDL
test: event_trigger

# ----------
# Another group of parallel tests
# ----------
test: select_views portals_p2 foreign_key cluster dependency guc bitmapops combocid tsearch tsdicts foreign_data window xmlmap functional_deps advisory_lock json

# ----------
# Another group of parallel tests
# NB: temp.sql does a reconnect which transiently uses 2 connections,
# so keep this parallel group to at most 19 tests
# ----------
test: plancache limit plpgsql copy2 temp domain rangefuncs prepare without_oid conversion truncate alter_table sequence polymorphism rowtypes returning largeobject with xml

# run stats by itself because its delay may be insufficient under heavy load
test: stats<|MERGE_RESOLUTION|>--- conflicted
+++ resolved
@@ -83,11 +83,7 @@
 # ----------
 # Another group of parallel tests
 # ----------
-<<<<<<< HEAD
-test: privileges rowsecurity security_label collate
-=======
-test: privileges security_label collate matview
->>>>>>> 1a091002
+test: privileges rowsecurity security_label collate matview
 
 # ----------
 # Another group of parallel tests
