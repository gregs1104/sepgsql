--- conflicted
+++ resolved
@@ -94,11 +94,7 @@
  * ----------------
  */
 
-<<<<<<< HEAD
-#define Natts_pg_class					30
-=======
-#define Natts_pg_class					28
->>>>>>> 7919398b
+#define Natts_pg_class					29
 #define Anum_pg_class_relname			1
 #define Anum_pg_class_relnamespace		2
 #define Anum_pg_class_reltype			3
@@ -111,26 +107,6 @@
 #define Anum_pg_class_reltuples			10
 #define Anum_pg_class_relallvisible		11
 #define Anum_pg_class_reltoastrelid		12
-<<<<<<< HEAD
-#define Anum_pg_class_reltoastidxid		13
-#define Anum_pg_class_relhasindex		14
-#define Anum_pg_class_relisshared		15
-#define Anum_pg_class_relpersistence	16
-#define Anum_pg_class_relkind			17
-#define Anum_pg_class_relnatts			18
-#define Anum_pg_class_relchecks			19
-#define Anum_pg_class_relhasoids		20
-#define Anum_pg_class_relhaspkey		21
-#define Anum_pg_class_relhasrules		22
-#define Anum_pg_class_relhastriggers	23
-#define Anum_pg_class_relhasrowsecurity	24
-#define Anum_pg_class_relhassubclass	25
-#define Anum_pg_class_relispopulated	26
-#define Anum_pg_class_relfrozenxid		27
-#define Anum_pg_class_relminmxid		28
-#define Anum_pg_class_relacl			29
-#define Anum_pg_class_reloptions		30
-=======
 #define Anum_pg_class_relhasindex		13
 #define Anum_pg_class_relisshared		14
 #define Anum_pg_class_relpersistence	15
@@ -141,13 +117,13 @@
 #define Anum_pg_class_relhaspkey		20
 #define Anum_pg_class_relhasrules		21
 #define Anum_pg_class_relhastriggers	22
-#define Anum_pg_class_relhassubclass	23
-#define Anum_pg_class_relispopulated	24
-#define Anum_pg_class_relfrozenxid		25
-#define Anum_pg_class_relminmxid		26
-#define Anum_pg_class_relacl			27
-#define Anum_pg_class_reloptions		28
->>>>>>> 7919398b
+#define Anum_pg_class_relhasrowsecurity	23
+#define Anum_pg_class_relhassubclass	24
+#define Anum_pg_class_relispopulated	25
+#define Anum_pg_class_relfrozenxid		26
+#define Anum_pg_class_relminmxid		27
+#define Anum_pg_class_relacl			28
+#define Anum_pg_class_reloptions		29
 
 /* ----------------
  *		initial contents of pg_class
@@ -162,23 +138,13 @@
  * Note: "3" in the relfrozenxid column stands for FirstNormalTransactionId;
  * similarly, "1" in relminmxid stands for FirstMultiXactId
  */
-<<<<<<< HEAD
-DATA(insert OID = 1247 (  pg_type		PGNSP 71 0 PGUID 0 0 0 0 0 0 0 0 f f p r 30 0 t f f f f f t 3 1 _null_ _null_ ));
+DATA(insert OID = 1247 (  pg_type		PGNSP 71 0 PGUID 0 0 0 0 0 0 0 f f p r 30 0 t f f f f f t 3 1 _null_ _null_ ));
 DESCR("");
-DATA(insert OID = 1249 (  pg_attribute	PGNSP 75 0 PGUID 0 0 0 0 0 0 0 0 f f p r 21 0 f f f f f f t 3 1 _null_ _null_ ));
+DATA(insert OID = 1249 (  pg_attribute	PGNSP 75 0 PGUID 0 0 0 0 0 0 0 f f p r 21 0 f f f f f f t 3 1 _null_ _null_ ));
 DESCR("");
-DATA(insert OID = 1255 (  pg_proc		PGNSP 81 0 PGUID 0 0 0 0 0 0 0 0 f f p r 27 0 t f f f f f t 3 1 _null_ _null_ ));
+DATA(insert OID = 1255 (  pg_proc		PGNSP 81 0 PGUID 0 0 0 0 0 0 0 f f p r 27 0 t f f f f f t 3 1 _null_ _null_ ));
 DESCR("");
-DATA(insert OID = 1259 (  pg_class		PGNSP 83 0 PGUID 0 0 0 0 0 0 0 0 f f p r 30 0 t f f f f f t 3 1 _null_ _null_ ));
-=======
-DATA(insert OID = 1247 (  pg_type		PGNSP 71 0 PGUID 0 0 0 0 0 0 0 f f p r 30 0 t f f f f t 3 1 _null_ _null_ ));
-DESCR("");
-DATA(insert OID = 1249 (  pg_attribute	PGNSP 75 0 PGUID 0 0 0 0 0 0 0 f f p r 21 0 f f f f f t 3 1 _null_ _null_ ));
-DESCR("");
-DATA(insert OID = 1255 (  pg_proc		PGNSP 81 0 PGUID 0 0 0 0 0 0 0 f f p r 27 0 t f f f f t 3 1 _null_ _null_ ));
-DESCR("");
-DATA(insert OID = 1259 (  pg_class		PGNSP 83 0 PGUID 0 0 0 0 0 0 0 f f p r 28 0 t f f f f t 3 1 _null_ _null_ ));
->>>>>>> 7919398b
+DATA(insert OID = 1259 (  pg_class		PGNSP 83 0 PGUID 0 0 0 0 0 0 0 f f p r 29 0 t f f f f f t 3 1 _null_ _null_ ));
 DESCR("");
 
 
