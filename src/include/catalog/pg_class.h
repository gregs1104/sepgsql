/*-------------------------------------------------------------------------
 *
 * pg_class.h
 *	  definition of the system "relation" relation (pg_class)
 *	  along with the relation's initial contents.
 *
 *
 * Portions Copyright (c) 1996-2013, PostgreSQL Global Development Group
 * Portions Copyright (c) 1994, Regents of the University of California
 *
 * src/include/catalog/pg_class.h
 *
 * NOTES
 *	  the genbki.pl script reads this file and generates .bki
 *	  information from the DATA() statements.
 *
 *-------------------------------------------------------------------------
 */
#ifndef PG_CLASS_H
#define PG_CLASS_H

#include "catalog/genbki.h"

/* ----------------
 *		pg_class definition.  cpp turns this into
 *		typedef struct FormData_pg_class
 * ----------------
 */
#define RelationRelationId	1259
#define RelationRelation_Rowtype_Id  83

CATALOG(pg_class,1259) BKI_BOOTSTRAP BKI_ROWTYPE_OID(83) BKI_SCHEMA_MACRO
{
	NameData	relname;		/* class name */
	Oid			relnamespace;	/* OID of namespace containing this class */
	Oid			reltype;		/* OID of entry in pg_type for table's
								 * implicit row type */
	Oid			reloftype;		/* OID of entry in pg_type for underlying
								 * composite type */
	Oid			relowner;		/* class owner */
	Oid			relam;			/* index access method; 0 if not an index */
	Oid			relfilenode;	/* identifier of physical storage file */

	/* relfilenode == 0 means it is a "mapped" relation, see relmapper.c */
	Oid			reltablespace;	/* identifier of table space for relation */
	int32		relpages;		/* # of blocks (not always up-to-date) */
	float4		reltuples;		/* # of tuples (not always up-to-date) */
	int32		relallvisible;	/* # of all-visible blocks (not always
								 * up-to-date) */
	Oid			reltoastrelid;	/* OID of toast table; 0 if none */
	Oid			reltoastidxid;	/* if toast table, OID of chunk_id index */
	bool		relhasindex;	/* T if has (or has had) any indexes */
	bool		relisshared;	/* T if shared across databases */
	char		relpersistence; /* see RELPERSISTENCE_xxx constants below */
	char		relkind;		/* see RELKIND_xxx constants below */
	int16		relnatts;		/* number of user attributes */

	/*
	 * Class pg_attribute must contain exactly "relnatts" user attributes
	 * (with attnums ranging from 1 to relnatts) for this class.  It may also
	 * contain entries with negative attnums for system attributes.
	 */
	int16		relchecks;		/* # of CHECK constraints for class */
	bool		relhasoids;		/* T if we generate OIDs for rows of rel */
	bool		relhaspkey;		/* has (or has had) PRIMARY KEY index */
	bool		relhasrules;	/* has (or has had) any rules */
	bool		relhastriggers; /* has (or has had) any TRIGGERs */
	bool		relhasrowsecurity;	/* has (or has had) row-security policy */
	bool		relhassubclass; /* has (or has had) derived classes */
	TransactionId relfrozenxid; /* all Xids < this are frozen in this rel */
	TransactionId relminmxid;	/* all multixacts in this rel are >= this.
								 * this is really a MultiXactId */

#ifdef CATALOG_VARLEN			/* variable-length fields start here */
	/* NOTE: These fields are not present in a relcache entry's rd_rel field. */
	aclitem		relacl[1];		/* access permissions */
	text		reloptions[1];	/* access-method-specific options */
#endif
} FormData_pg_class;

/* Size of fixed part of pg_class tuples, not counting var-length fields */
#define CLASS_TUPLE_SIZE \
	 (offsetof(FormData_pg_class,relminmxid) + sizeof(TransactionId))

/* ----------------
 *		Form_pg_class corresponds to a pointer to a tuple with
 *		the format of pg_class relation.
 * ----------------
 */
typedef FormData_pg_class *Form_pg_class;

/* ----------------
 *		compiler constants for pg_class
 * ----------------
 */

#define Natts_pg_class					28
#define Anum_pg_class_relname			1
#define Anum_pg_class_relnamespace		2
#define Anum_pg_class_reltype			3
#define Anum_pg_class_reloftype			4
#define Anum_pg_class_relowner			5
#define Anum_pg_class_relam				6
#define Anum_pg_class_relfilenode		7
#define Anum_pg_class_reltablespace		8
#define Anum_pg_class_relpages			9
#define Anum_pg_class_reltuples			10
#define Anum_pg_class_relallvisible		11
#define Anum_pg_class_reltoastrelid		12
#define Anum_pg_class_reltoastidxid		13
#define Anum_pg_class_relhasindex		14
#define Anum_pg_class_relisshared		15
#define Anum_pg_class_relpersistence	16
#define Anum_pg_class_relkind			17
#define Anum_pg_class_relnatts			18
#define Anum_pg_class_relchecks			19
#define Anum_pg_class_relhasoids		20
#define Anum_pg_class_relhaspkey		21
#define Anum_pg_class_relhasrules		22
#define Anum_pg_class_relhastriggers	23
<<<<<<< HEAD
#define Anum_pg_class_relhasrowsecurity	24
#define Anum_pg_class_relhassubclass	25
#define Anum_pg_class_relfrozenxid		26
=======
#define Anum_pg_class_relhassubclass	24
#define Anum_pg_class_relfrozenxid		25
#define Anum_pg_class_relminmxid		26
>>>>>>> bb1e5049
#define Anum_pg_class_relacl			27
#define Anum_pg_class_reloptions		28

/* ----------------
 *		initial contents of pg_class
 *
 * NOTE: only "bootstrapped" relations need to be declared here.  Be sure that
 * the OIDs listed here match those given in their CATALOG macros, and that
 * the relnatts values are correct.
 * ----------------
 */

<<<<<<< HEAD
/* Note: "3" in the relfrozenxid column stands for FirstNormalTransactionId */
DATA(insert OID = 1247 (  pg_type		PGNSP 71 0 PGUID 0 0 0 0 0 0 0 0 f f p r 30 0 t f f f f f 3 _null_ _null_ ));
DESCR("");
DATA(insert OID = 1249 (  pg_attribute	PGNSP 75 0 PGUID 0 0 0 0 0 0 0 0 f f p r 21 0 f f f f f f 3 _null_ _null_ ));
DESCR("");
DATA(insert OID = 1255 (  pg_proc		PGNSP 81 0 PGUID 0 0 0 0 0 0 0 0 f f p r 27 0 t f f f f f 3 _null_ _null_ ));
DESCR("");
DATA(insert OID = 1259 (  pg_class		PGNSP 83 0 PGUID 0 0 0 0 0 0 0 0 f f p r 28 0 t f f f f f 3 _null_ _null_ ));
=======
/*
 * Note: "3" in the relfrozenxid column stands for FirstNormalTransactionId;
 * similarly, "1" in relminmxid stands for FirstMultiXactId
 */
DATA(insert OID = 1247 (  pg_type		PGNSP 71 0 PGUID 0 0 0 0 0 0 0 0 f f p r 30 0 t f f f f 3 1 _null_ _null_ ));
DESCR("");
DATA(insert OID = 1249 (  pg_attribute	PGNSP 75 0 PGUID 0 0 0 0 0 0 0 0 f f p r 21 0 f f f f f 3 1 _null_ _null_ ));
DESCR("");
DATA(insert OID = 1255 (  pg_proc		PGNSP 81 0 PGUID 0 0 0 0 0 0 0 0 f f p r 27 0 t f f f f 3 1 _null_ _null_ ));
DESCR("");
DATA(insert OID = 1259 (  pg_class		PGNSP 83 0 PGUID 0 0 0 0 0 0 0 0 f f p r 28 0 t f f f f 3 1 _null_ _null_ ));
>>>>>>> bb1e5049
DESCR("");


#define		  RELKIND_RELATION		  'r'		/* ordinary table */
#define		  RELKIND_INDEX			  'i'		/* secondary index */
#define		  RELKIND_SEQUENCE		  'S'		/* sequence object */
#define		  RELKIND_TOASTVALUE	  't'		/* for out-of-line values */
#define		  RELKIND_VIEW			  'v'		/* view */
#define		  RELKIND_COMPOSITE_TYPE  'c'		/* composite type */
#define		  RELKIND_FOREIGN_TABLE   'f'		/* foreign table */

#define		  RELPERSISTENCE_PERMANENT	'p'		/* regular table */
#define		  RELPERSISTENCE_UNLOGGED	'u'		/* unlogged permanent table */
#define		  RELPERSISTENCE_TEMP		't'		/* temporary table */

#endif   /* PG_CLASS_H */<|MERGE_RESOLUTION|>--- conflicted
+++ resolved
@@ -118,15 +118,10 @@
 #define Anum_pg_class_relhaspkey		21
 #define Anum_pg_class_relhasrules		22
 #define Anum_pg_class_relhastriggers	23
-<<<<<<< HEAD
 #define Anum_pg_class_relhasrowsecurity	24
 #define Anum_pg_class_relhassubclass	25
 #define Anum_pg_class_relfrozenxid		26
-=======
-#define Anum_pg_class_relhassubclass	24
-#define Anum_pg_class_relfrozenxid		25
-#define Anum_pg_class_relminmxid		26
->>>>>>> bb1e5049
+#define Anum_pg_class_relminmxid		27
 #define Anum_pg_class_relacl			27
 #define Anum_pg_class_reloptions		28
 
@@ -139,28 +134,17 @@
  * ----------------
  */
 
-<<<<<<< HEAD
-/* Note: "3" in the relfrozenxid column stands for FirstNormalTransactionId */
-DATA(insert OID = 1247 (  pg_type		PGNSP 71 0 PGUID 0 0 0 0 0 0 0 0 f f p r 30 0 t f f f f f 3 _null_ _null_ ));
-DESCR("");
-DATA(insert OID = 1249 (  pg_attribute	PGNSP 75 0 PGUID 0 0 0 0 0 0 0 0 f f p r 21 0 f f f f f f 3 _null_ _null_ ));
-DESCR("");
-DATA(insert OID = 1255 (  pg_proc		PGNSP 81 0 PGUID 0 0 0 0 0 0 0 0 f f p r 27 0 t f f f f f 3 _null_ _null_ ));
-DESCR("");
-DATA(insert OID = 1259 (  pg_class		PGNSP 83 0 PGUID 0 0 0 0 0 0 0 0 f f p r 28 0 t f f f f f 3 _null_ _null_ ));
-=======
 /*
  * Note: "3" in the relfrozenxid column stands for FirstNormalTransactionId;
  * similarly, "1" in relminmxid stands for FirstMultiXactId
  */
-DATA(insert OID = 1247 (  pg_type		PGNSP 71 0 PGUID 0 0 0 0 0 0 0 0 f f p r 30 0 t f f f f 3 1 _null_ _null_ ));
+DATA(insert OID = 1247 (  pg_type		PGNSP 71 0 PGUID 0 0 0 0 0 0 0 0 f f p r 30 0 t f f f f f 3 1 _null_ _null_ ));
 DESCR("");
-DATA(insert OID = 1249 (  pg_attribute	PGNSP 75 0 PGUID 0 0 0 0 0 0 0 0 f f p r 21 0 f f f f f 3 1 _null_ _null_ ));
+DATA(insert OID = 1249 (  pg_attribute	PGNSP 75 0 PGUID 0 0 0 0 0 0 0 0 f f p r 21 0 f f f f f f 3 1 _null_ _null_ ));
 DESCR("");
-DATA(insert OID = 1255 (  pg_proc		PGNSP 81 0 PGUID 0 0 0 0 0 0 0 0 f f p r 27 0 t f f f f 3 1 _null_ _null_ ));
+DATA(insert OID = 1255 (  pg_proc		PGNSP 81 0 PGUID 0 0 0 0 0 0 0 0 f f p r 27 0 t f f f f f 3 1 _null_ _null_ ));
 DESCR("");
-DATA(insert OID = 1259 (  pg_class		PGNSP 83 0 PGUID 0 0 0 0 0 0 0 0 f f p r 28 0 t f f f f 3 1 _null_ _null_ ));
->>>>>>> bb1e5049
+DATA(insert OID = 1259 (  pg_class		PGNSP 83 0 PGUID 0 0 0 0 0 0 0 0 f f p r 28 0 t f f f f f 3 1 _null_ _null_ ));
 DESCR("");
 
 
