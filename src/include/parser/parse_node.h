--- conflicted
+++ resolved
@@ -62,12 +62,8 @@
 	EXPR_KIND_INDEX_PREDICATE,	/* index predicate */
 	EXPR_KIND_ALTER_COL_TRANSFORM,		/* transform expr in ALTER COLUMN TYPE */
 	EXPR_KIND_EXECUTE_PARAMETER,	/* parameter value in EXECUTE */
-<<<<<<< HEAD
-	EXPR_KIND_TRIGGER_WHEN,			/* WHEN condition in CREATE TRIGGER */
+	EXPR_KIND_TRIGGER_WHEN,		/* WHEN condition in CREATE TRIGGER */
 	EXPR_KIND_ROW_SECURITY,			/* ROW SECURITY policy for a table */
-=======
-	EXPR_KIND_TRIGGER_WHEN		/* WHEN condition in CREATE TRIGGER */
->>>>>>> 007556bf
 } ParseExprKind;
 
 
